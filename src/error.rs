--- conflicted
+++ resolved
@@ -111,13 +111,11 @@
     #[error("Invalid asset ID: {0}")]
     InvalidAssetID(String),
 
-<<<<<<< HEAD
     #[error("Invalid hex bytes")]
     InvalidAssetIDBytes,
-=======
+    
     #[error("Invalid assignment")]
     InvalidAssignment,
->>>>>>> 39eeede7
 
     #[error("Invalid attachments: {0}")]
     InvalidAttachments(String),
@@ -418,11 +416,8 @@
             | APIError::InvalidAnnounceAddresses(_)
             | APIError::InvalidAnnounceAlias(_)
             | APIError::InvalidAssetID(_)
-<<<<<<< HEAD
             | APIError::InvalidAssetIDBytes
-=======
             | APIError::InvalidAssignment
->>>>>>> 39eeede7
             | APIError::InvalidAttachments(_)
             | APIError::InvalidBackupPath
             | APIError::InvalidChannelID
